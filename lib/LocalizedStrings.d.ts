<<<<<<< HEAD
export type NamedLocalization<L> = { [P in keyof L]: string }
=======
declare module 'react-native-localization' {
    //
    // var strings = LocalizedStrings({ "en": { "Hello": "Hello" }})
    //
    // strings.getLanguage()
    //
    export interface LocalizationStringsApi {
        getLanguage(): string;
>>>>>>> d29a3ebe

export type Localizations<L extends NamedLocalization<L>> = {
  [langKey: string]: L
}
type LocalizedStringsMethods = {
  //Can be used from ouside the class to force a particular language
  //indipendently from the interface one
  setLanguage(language: string): void
  //The current language displayed (could differ from the interface language
  // if it has been forced manually and a matching translation has been found)
  getLanguage(): string
  //The current interface language (could differ from the language displayed)
  getInterfaceLanguage(): string
  //Return an array containing the available languages passed as props in the constructor
  getAvailableLanguages(): string[]
  //Format the passed string replacing the numbered placeholders
  //i.e. I'd like some {0} and {1}, or just {0}
  //Use example:
  //  strings.formatString(strings.question, strings.bread, strings.butter)
  formatString(str: string, ...values: any[]): string
  //Return a string with the passed key in a different language
  getString(key: string, language: string): string | null
}

interface LocalizedStringsFactory {
  new <L extends NamedLocalization<L>>(localizations: Localizations<L>): L &
    LocalizedStringsMethods
}

declare const LocalizedStrings: LocalizedStringsFactory

<<<<<<< HEAD
export default LocalizedStrings
=======
        formatString(str: string, ...values: string[]): string;

        getString(key: string, language: string): string;
    }

    // Define input strings:
    //
    //  for example:
    //
    //  import LocalizedStrings, {LocalizationStringsApi, GlobalStrings} from 'react-native-localization'
    //
    //  interface MyStrings {
    //      hello: string;
    //      world: string;
    //  }
    //
    //  The strings in English and french
    //
    //  const myGlobalStrings: GlobalStrings<MyStrings> = {
    //      "en": {
    //          hello: "Hello",
    //          world: "World"
    //      },
    //      "fr": {
    //          hello: "Bonjour",
    //          world: "le monde"
    //      }
    //  }
    export interface GlobalStrings<T> {
        [language: string]: T;
    }

    // To get a localized version
    //
    // export default new LocalizedStrings(myGlobalStrings) as any as LocalizationStringsApi & MyStrings
    //
    // The reason for the above kludge is the fact that the exported strings is a type that is both
    // my strings in adition to the functions exposed by the localizedStrings class
    //
    interface ILocalizedStrings {
        new<T>(globalStrings: GlobalStrings<T>): LocalizationStringsApi & T;
    }
    const LocalizedStrings: ILocalizedStrings;
    export default LocalizedStrings;
}
>>>>>>> d29a3ebe
<|MERGE_RESOLUTION|>--- conflicted
+++ resolved
@@ -1,15 +1,4 @@
-<<<<<<< HEAD
 export type NamedLocalization<L> = { [P in keyof L]: string }
-=======
-declare module 'react-native-localization' {
-    //
-    // var strings = LocalizedStrings({ "en": { "Hello": "Hello" }})
-    //
-    // strings.getLanguage()
-    //
-    export interface LocalizationStringsApi {
-        getLanguage(): string;
->>>>>>> d29a3ebe
 
 export type Localizations<L extends NamedLocalization<L>> = {
   [langKey: string]: L
@@ -39,54 +28,25 @@
     LocalizedStringsMethods
 }
 
+//
+//  const strings = LocalizedStrings({
+//      "en": {
+//          hello: "Hello",
+//          world: "World"
+//      },
+//      "fr": {
+//          hello: "Bonjour",
+//          world: "le monde"
+//      }
+//  })
+//
+// strings.getLanguage() // en
+// strings.hello // "Hello"
+// strings.world // "World"
+// strings.setLanguage('fr')
+// strings.hello // "Bonjour"
+// strings.world // "le monde"
+//
 declare const LocalizedStrings: LocalizedStringsFactory
 
-<<<<<<< HEAD
-export default LocalizedStrings
-=======
-        formatString(str: string, ...values: string[]): string;
-
-        getString(key: string, language: string): string;
-    }
-
-    // Define input strings:
-    //
-    //  for example:
-    //
-    //  import LocalizedStrings, {LocalizationStringsApi, GlobalStrings} from 'react-native-localization'
-    //
-    //  interface MyStrings {
-    //      hello: string;
-    //      world: string;
-    //  }
-    //
-    //  The strings in English and french
-    //
-    //  const myGlobalStrings: GlobalStrings<MyStrings> = {
-    //      "en": {
-    //          hello: "Hello",
-    //          world: "World"
-    //      },
-    //      "fr": {
-    //          hello: "Bonjour",
-    //          world: "le monde"
-    //      }
-    //  }
-    export interface GlobalStrings<T> {
-        [language: string]: T;
-    }
-
-    // To get a localized version
-    //
-    // export default new LocalizedStrings(myGlobalStrings) as any as LocalizationStringsApi & MyStrings
-    //
-    // The reason for the above kludge is the fact that the exported strings is a type that is both
-    // my strings in adition to the functions exposed by the localizedStrings class
-    //
-    interface ILocalizedStrings {
-        new<T>(globalStrings: GlobalStrings<T>): LocalizationStringsApi & T;
-    }
-    const LocalizedStrings: ILocalizedStrings;
-    export default LocalizedStrings;
-}
->>>>>>> d29a3ebe
+export default LocalizedStrings